// app/api/webhooks/evolution/route.js
/**
 * ============================================================================
 * Webhook Handler: UAZAPI / UAZAPI
 * ============================================================================
 * Recebe e processa eventos da UAZAPI:
 * - MESSAGES_UPSERT: Novas mensagens recebidas
 * - CONNECTION_UPDATE: Mudanças no status de conexão
 * - E outros eventos do WhatsApp
 * ============================================================================
 */

import { NextResponse } from 'next/server'
import { supabase } from '../../../../lib/supabase'
import MessageService from '@/lib/MessageService'

/**
 * POST - Processar eventos do webhook
 */
export async function POST(request) {
  try {
    const payload = await request.json()

    console.log('📨 Webhook recebido da UAZAPI:', {
      event: payload.event,
      instance: payload.instance,
      timestamp: new Date().toISOString()
    })

    // Validar autenticação básica (opcional)
    const authHeader = request.headers.get('authorization')
    if (process.env.WEBHOOK_AUTH_USER && process.env.WEBHOOK_AUTH_PASS) {
      const expectedAuth = Buffer.from(
        `${process.env.WEBHOOK_AUTH_USER}:${process.env.WEBHOOK_AUTH_PASS}`
      ).toString('base64')

      if (authHeader !== `Basic ${expectedAuth}`) {
        console.warn('⚠️ Autenticação de webhook falhou')
        return NextResponse.json({ error: 'Unauthorized' }, { status: 401 })
      }
    }

    // Identificar o tipo de evento
    const eventType = payload.event

    // Processar evento baseado no tipo
    switch (eventType) {
      case 'CONNECTION_UPDATE':
        await handleConnectionUpdate(payload)
        break

      case 'MESSAGES_UPSERT':
        await handleMessageReceived(payload)
        break

      case 'QRCODE_UPDATED':
        await handleQRCodeUpdate(payload)
        break

      case 'CONNECTION_LOST':
      case 'CONNECTION_CLOSE':
        await handleConnectionLost(payload)
        break

      default:
        console.log(`ℹ️ Evento não tratado: ${eventType}`)
    }

    return NextResponse.json({
      success: true,
      message: 'Webhook processado com sucesso'
    })

  } catch (error) {
    console.error('❌ Erro ao processar webhook:', error)
    return NextResponse.json({
      success: false,
      error: error.message
    }, { status: 500 })
  }
}

/**
 * Processa atualização de status de conexão
 */
async function handleConnectionUpdate(payload) {
  try {
    const instanceName = payload.instance
    const state = payload.data?.state // 'open', 'close', 'connecting'

    console.log(`🔄 CONNECTION_UPDATE: ${instanceName} -> ${state}`)

    // Buscar conexão no banco
    const { data: connection, error } = await supabase
      .from('whatsapp_connections')
      .select('*')
      .eq('instance_name', instanceName)
      .single()

    if (error || !connection) {
      console.warn(`⚠️ Conexão não encontrada no banco: ${instanceName}`)
      return
    }

    // Atualizar status baseado no estado
    let status = 'disconnected'
    let isConnected = false

    if (state === 'open') {
      status = 'connected'
      isConnected = true
    } else if (state === 'connecting') {
      status = 'connecting'
    }

    const updates = {
      status,
      is_connected: isConnected,
      updated_at: new Date().toISOString()
    }

    // Se conectou, salvar timestamp
    if (isConnected) {
      updates.last_connected_at = new Date().toISOString()
    }

    // Extrair número do WhatsApp se disponível
    if (payload.data?.ownerJid) {
      updates.phone_number_id = payload.data.ownerJid.replace('@s.whatsapp.net', '')
    }

    await supabase
      .from('whatsapp_connections')
      .update(updates)
      .eq('id', connection.id)

    console.log(`✅ Status atualizado: ${instanceName} -> ${status}`)

    // Se desconectou, você pode querer notificar o usuário
    if (!isConnected && connection.is_connected) {
      console.log(`⚠️ WhatsApp desconectado: ${instanceName}`)
      // TODO: Enviar notificação para o usuário (email, push, etc)
    }

  } catch (error) {
    console.error('❌ Erro ao processar CONNECTION_UPDATE:', error)
  }
}

/**
 * Processa nova mensagem recebida
 */
async function handleMessageReceived(payload) {
  try {
    const instanceName = payload.instance
    const messageData = payload.data

    console.log(`💬 MESSAGES_UPSERT: ${instanceName}`)

    // Buscar conexão no banco
    const { data: connection } = await supabase
      .from('whatsapp_connections')
      .select('id, user_id')
      .eq('instance_name', instanceName)
      .single()

    if (!connection) {
      console.warn(`⚠️ Conexão não encontrada: ${instanceName}`)
      return
    }

    // Processar cada mensagem
    const messages = Array.isArray(messageData) ? messageData : [messageData]

    for (const message of messages) {
      try {
        // Use MessageService to process incoming message
        // This will automatically create/update contact and conversation
        const savedMessage = await MessageService.processIncomingMessage(
          message,
<<<<<<< HEAD
=======
          instanceName,
>>>>>>> 5366dc51
          connection.id,
          connection.user_id
        )

        if (savedMessage) {
          console.log(`✅ Mensagem processada: ${savedMessage.message_id}`)
        } else {
          console.log(`ℹ️ Mensagem ignorada (provavelmente enviada por nós)`)
        }

        // TODO: Implementar lógica de resposta automática/bot se necessário

      } catch (messageError) {
        console.error('❌ Erro ao processar mensagem individual:', messageError)
        // Continue processando outras mensagens mesmo se uma falhar
      }
    }

  } catch (error) {
    console.error('❌ Erro ao processar MESSAGES_UPSERT:', error)
  }
}

/**
 * Processa atualização de QR Code
 */
async function handleQRCodeUpdate(payload) {
  try {
    const instanceName = payload.instance
    const qrCode = payload.data?.qrcode || payload.data?.base64

    console.log(`📱 QRCODE_UPDATED: ${instanceName}`)

    // Você pode armazenar o QR Code atualizado se necessário
    // Ou notificar o frontend via WebSocket/SSE

    if (qrCode) {
      await supabase
        .from('whatsapp_connections')
        .update({
          metadata: {
            last_qr_update: new Date().toISOString(),
            qr_code: qrCode // CUIDADO: QR Code é grande, considere não salvar
          },
          updated_at: new Date().toISOString()
        })
        .eq('instance_name', instanceName)
    }

  } catch (error) {
    console.error('❌ Erro ao processar QRCODE_UPDATE:', error)
  }
}

/**
 * Processa perda de conexão
 */
async function handleConnectionLost(payload) {
  try {
    const instanceName = payload.instance

    console.log(`❌ CONNECTION_LOST: ${instanceName}`)

    await supabase
      .from('whatsapp_connections')
      .update({
        status: 'disconnected',
        is_connected: false,
        updated_at: new Date().toISOString()
      })
      .eq('instance_name', instanceName)

    // TODO: Notificar usuário sobre perda de conexão

  } catch (error) {
    console.error('❌ Erro ao processar CONNECTION_LOST:', error)
  }
}

/**
 * Helpers
 */
function getMessageType(messageInfo) {
  if (messageInfo.conversation || messageInfo.extendedTextMessage) return 'text'
  if (messageInfo.imageMessage) return 'image'
  if (messageInfo.videoMessage) return 'video'
  if (messageInfo.audioMessage) return 'audio'
  if (messageInfo.documentMessage) return 'document'
  if (messageInfo.stickerMessage) return 'sticker'
  if (messageInfo.locationMessage) return 'location'
  if (messageInfo.contactMessage) return 'contact'
  return 'unknown'
}

function extractMessageContent(messageInfo) {
  if (messageInfo.conversation) return messageInfo.conversation
  if (messageInfo.extendedTextMessage?.text) return messageInfo.extendedTextMessage.text
  if (messageInfo.imageMessage?.caption) return messageInfo.imageMessage.caption
  if (messageInfo.videoMessage?.caption) return messageInfo.videoMessage.caption
  return ''
}

// Método GET para verificar se webhook está funcionando
export async function GET() {
  return NextResponse.json({
    status: 'online',
    message: 'UAZAPI Webhook is running',
    timestamp: new Date().toISOString()
  })
}<|MERGE_RESOLUTION|>--- conflicted
+++ resolved
@@ -178,10 +178,7 @@
         // This will automatically create/update contact and conversation
         const savedMessage = await MessageService.processIncomingMessage(
           message,
-<<<<<<< HEAD
-=======
           instanceName,
->>>>>>> 5366dc51
           connection.id,
           connection.user_id
         )
