// app/api/webhooks/evolution/route.js
/**
 * ============================================================================
 * Webhook Handler: UAZAPI / UAZAPI
 * ============================================================================
 * Recebe e processa eventos da UAZAPI:
 * - MESSAGES_UPSERT: Novas mensagens recebidas
 * - CONNECTION_UPDATE: Mudanças no status de conexão
 * - E outros eventos do WhatsApp
 * ============================================================================
 */

import { NextResponse } from 'next/server'
import { supabase } from '../../../../lib/supabase'
import MessageService from '@/lib/MessageService'
import { createChatSupabaseAdminClient } from '@/lib/supabase/chat-server'

/**
 * Transform UAZAPI payload to Evolution API format
 */
function transformUazApiPayload(payload) {
  // Check if it's UAZAPI format (has EventType, instanceName, message)
  if (payload.EventType && payload.instanceName && payload.message) {
    const msg = payload.message

    // Extract message ID (remove owner prefix if present)
    const messageId = msg.id ? msg.id.split(':').pop() : msg.messageid || ''

    // Transform to Evolution API format
    return {
      event: payload.EventType === 'messages' ? 'MESSAGES_UPSERT' : payload.EventType.toUpperCase(),
      instance: payload.instanceName,
      data: {
        key: {
          remoteJid: msg.chatid || msg.sender,
          fromMe: msg.fromMe || false,
          id: messageId
        },
        message: {
          conversation: msg.text || msg.content || '',
          extendedTextMessage: msg.text ? { text: msg.text } : undefined
        },
        messageTimestamp: Math.floor((msg.messageTimestamp || Date.now()) / 1000),
        pushName: msg.senderName || ''
      }
    }
  }

  // Already in Evolution API format
  return payload
}

/**
 * POST - Processar eventos do webhook
 */
export async function POST(request) {
  try {
    const rawPayload = await request.json()

    // Transform UAZAPI format to Evolution API format
    const payload = transformUazApiPayload(rawPayload)

    // DEBUG: Log complete payload with all possible keys
    console.log('📨 ================== WEBHOOK DEBUG ==================')
    console.log('📦 Payload Keys:', Object.keys(payload))
    console.log('📦 Payload:', JSON.stringify(payload, null, 2))
    console.log('====================================================')

    // UazAPI sends: EventType, instanceName, message
    // Try multiple possible keys
    const eventType = payload.EventType || payload.event || payload.eventType || payload.type
    const instanceName = payload.instanceName || payload.instance || payload.Instance || payload.instancename

    // UAZAPI envia formato diferente: EventType (não event), instanceName (não instance)
    const eventType = payload.EventType || payload.event
    const instanceName = payload.instanceName || payload.instance

    console.log('📨 Webhook recebido da UAZAPI:', {
<<<<<<< HEAD
      EventType: eventType,
      instanceName: instanceName,
      timestamp: new Date().toISOString()
=======
      event: eventType,
      instance: instanceName,
      timestamp: new Date().toISOString(),
      rawPayloadKeys: Object.keys(payload)
>>>>>>> 57301fc1
    })

    // Log do payload completo para diagnóstico (apenas primeira vez para não poluir)
    if (Math.random() < 0.1) { // 10% das vezes
      console.log('🔍 PAYLOAD COMPLETO (amostra):', JSON.stringify(payload, null, 2))
    }

    // Validar autenticação básica (opcional)
    const authHeader = request.headers.get('authorization')
    if (process.env.WEBHOOK_AUTH_USER && process.env.WEBHOOK_AUTH_PASS) {
      const expectedAuth = Buffer.from(
        `${process.env.WEBHOOK_AUTH_USER}:${process.env.WEBHOOK_AUTH_PASS}`
      ).toString('base64')

      if (authHeader !== `Basic ${expectedAuth}`) {
        console.warn('⚠️ Autenticação de webhook falhou')
        return NextResponse.json({ error: 'Unauthorized' }, { status: 401 })
      }
    }

    // Processar evento baseado no tipo
    // UAZAPI envia EventType: "messages", "connection", etc
    switch (eventType) {
      case 'connection':
      case 'CONNECTION_UPDATE':
      case 'connection':
        await handleConnectionUpdate(payload)
        break

      case 'messages':
      case 'MESSAGES_UPSERT':
      case 'messages':
        await handleMessageReceived(payload)
        break

      case 'qrcode':
      case 'QRCODE_UPDATED':
      case 'qrcode':
        await handleQRCodeUpdate(payload)
        break

      case 'CONNECTION_LOST':
      case 'CONNECTION_CLOSE':
        await handleConnectionLost(payload)
        break

      default:
        console.log(`ℹ️ Evento não tratado: ${eventType}`)
    }

    return NextResponse.json({
      success: true,
      message: 'Webhook processado com sucesso'
    })

  } catch (error) {
    console.error('❌ Erro ao processar webhook:', error)
    return NextResponse.json({
      success: false,
      error: error.message
    }, { status: 500 })
  }
}

/**
 * Processa atualização de status de conexão
 */
async function handleConnectionUpdate(payload) {
  try {
    const instanceName = payload.instance
    const state = payload.data?.state // 'open', 'close', 'connecting'

    console.log(`🔄 CONNECTION_UPDATE: ${instanceName} -> ${state}`)

    // Buscar conexão no banco
    const { data: connection, error } = await supabase
      .from('whatsapp_connections')
      .select('*')
      .eq('instance_name', instanceName)
      .single()

    if (error || !connection) {
      console.warn(`⚠️ Conexão não encontrada no banco: ${instanceName}`)
      return
    }

    // Atualizar status baseado no estado
    let status = 'disconnected'
    let isConnected = false

    if (state === 'open') {
      status = 'connected'
      isConnected = true
    } else if (state === 'connecting') {
      status = 'connecting'
    }

    const updates = {
      status,
      is_connected: isConnected,
      updated_at: new Date().toISOString()
    }

    // Se conectou, salvar timestamp
    if (isConnected) {
      updates.last_connected_at = new Date().toISOString()
    }

    // Extrair número do WhatsApp se disponível
    if (payload.data?.ownerJid) {
      updates.phone_number_id = payload.data.ownerJid.replace('@s.whatsapp.net', '')
    }

    await supabase
      .from('whatsapp_connections')
      .update(updates)
      .eq('id', connection.id)

    console.log(`✅ Status atualizado: ${instanceName} -> ${status}`)

    // Se desconectou, você pode querer notificar o usuário
    if (!isConnected && connection.is_connected) {
      console.log(`⚠️ WhatsApp desconectado: ${instanceName}`)
      // TODO: Enviar notificação para o usuário (email, push, etc)
    }

  } catch (error) {
    console.error('❌ Erro ao processar CONNECTION_UPDATE:', error)
  }
}

/**
 * Processa nova mensagem recebida
 */
async function handleMessageReceived(payload) {
  try {
<<<<<<< HEAD
    // UAZAPI formato: instanceName (não instance), message (não data)
=======
    // UazAPI format: { instanceName, message, chat, owner, token }
>>>>>>> 57301fc1
    const instanceName = payload.instanceName || payload.instance
    const messageData = payload.message || payload.data

    console.log(`💬 MESSAGES_UPSERT: ${instanceName}`)

    // Buscar conexão no banco
    console.log(`🔍 Buscando conexão no banco para instância: "${instanceName}"`)

    // Tentar buscar por instance_name primeiro
    let { data: connection, error: connError } = await supabase
      .from('whatsapp_connections')
      .select('id, user_id, instance_name, phone_number, profile_name')
      .eq('instance_name', instanceName)
      .single()

    // Se não encontrou, tentar buscar por profile_name (nomes legíveis como "JTS Equipamentos")
    if (!connection && !connError?.code?.includes('PGRST116')) {
      console.log(`⚠️ Não encontrou por instance_name, tentando por profile_name...`)

      const { data: connByProfile } = await supabase
        .from('whatsapp_connections')
        .select('id, user_id, instance_name, phone_number, profile_name')
        .eq('profile_name', instanceName)
        .eq('is_connected', true)
        .single()

      if (connByProfile) {
        connection = connByProfile
        console.log(`✅ Encontrou conexão pelo profile_name!`)
      }
    }

    if (!connection) {
      console.error(`⚠️ Conexão não encontrada para instância: "${instanceName}"`)

      // Buscar todas as conexões para comparar
      const { data: allConnections } = await supabase
        .from('whatsapp_connections')
        .select('instance_name, profile_name, phone_number, is_connected')
        .eq('is_connected', true)

      console.log('📋 Conexões disponíveis no banco:', allConnections)
      console.log('❌ Erro ao buscar conexão:', connError)
      return
    }

<<<<<<< HEAD
    console.log('✅ Conexão encontrada:', {
      id: connection.id,
      instance_name: connection.instance_name,
      profile_name: connection.profile_name,
      phone_number: connection.phone_number
    })

    // UAZAPI envia mensagem diretamente, não em array
    // Converter para formato esperado pelo MessageService
    const uazapiMessage = {
      key: {
        remoteJid: messageData.chatid,
        fromMe: messageData.fromMe,
        id: messageData.messageid || messageData.id
      },
      message: {},
      messageTimestamp: Math.floor(messageData.messageTimestamp / 1000),
      pushName: messageData.senderName
    }

    // Mapear tipo de mensagem
    if (messageData.messageType === 'Conversation' || messageData.type === 'text') {
      uazapiMessage.message.conversation = messageData.content || messageData.text
    } else if (messageData.messageType === 'ImageMessage') {
      uazapiMessage.message.imageMessage = {
        url: messageData.content?.URL,
        caption: messageData.content?.caption || '',
        mimetype: messageData.content?.mimetype
      }
    } else if (messageData.messageType === 'AudioMessage') {
      uazapiMessage.message.audioMessage = {
        url: messageData.content?.URL,
        mimetype: messageData.content?.mimetype,
        seconds: messageData.content?.seconds,
        ptt: messageData.content?.PTT
      }
    } else if (messageData.messageType === 'VideoMessage') {
      uazapiMessage.message.videoMessage = {
        url: messageData.content?.URL,
        caption: messageData.content?.caption || '',
        mimetype: messageData.content?.mimetype
      }
    } else if (messageData.messageType === 'DocumentMessage') {
      uazapiMessage.message.documentMessage = {
        url: messageData.content?.URL,
        fileName: messageData.content?.fileName || '',
        mimetype: messageData.content?.mimetype
=======
    // Criar cliente admin do chat para bypassar RLS
    // Necessário porque webhook não tem contexto de autenticação
    const chatAdminClient = createChatSupabaseAdminClient()

>>>>>>> 57301fc1
    // Processar cada mensagem
    const messages = Array.isArray(messageData) ? messageData : [messageData]

    for (const message of messages) {
      try {
        // Use MessageService to process incoming message
        // Pass chatAdminClient to bypass RLS policies
        // This will automatically create/update contact and conversation
        const savedMessage = await MessageService.processIncomingMessage(
          message,
          instanceName,
          connection.id,
          connection.user_id,
          chatAdminClient // Pass admin client to bypass RLS
        )

        if (savedMessage) {
          console.log(`✅ Mensagem processada: ${savedMessage.message_id}`)
        } else {
          console.log(`ℹ️ Mensagem ignorada (provavelmente enviada por nós)`)
        }

        // TODO: Implementar lógica de resposta automática/bot se necessário

      } catch (messageError) {
        console.error('❌ Erro ao processar mensagem individual:', messageError)
        // Continue processando outras mensagens mesmo se uma falhar
      }
    }

    try {
      console.log('🔍 DEBUG - Processando mensagem:', {
        instanceName,
        connectionId: connection.id,
        userId: connection.user_id,
        messageId: uazapiMessage.key.id,
        fromMe: uazapiMessage.key.fromMe,
        remoteJid: uazapiMessage.key.remoteJid,
        messageType: messageData.messageType
      })

      // Use MessageService to process incoming message
      // This will automatically create/update contact and conversation
      const savedMessage = await MessageService.processIncomingMessage(
        uazapiMessage,
        instanceName,
        connection.id,
        connection.user_id
      )

      if (savedMessage) {
        console.log(`✅ Mensagem processada e salva:`, {
          message_id: savedMessage.message_id,
          conversation_id: savedMessage.conversation_id,
          contact_id: savedMessage.contact_id,
          message_type: savedMessage.message_type,
          direction: savedMessage.direction
        })
      } else {
        console.log(`ℹ️ Mensagem ignorada (provavelmente enviada por nós)`)
      }

      // TODO: Implementar lógica de resposta automática/bot se necessário

    } catch (messageError) {
      console.error('❌ ERRO DETALHADO ao processar mensagem:', {
        error: messageError.message,
        code: messageError.code,
        hint: messageError.hint,
        details: messageError.details,
        stack: messageError.stack
      })
    }


  } catch (error) {
    console.error('❌ Erro ao processar MESSAGES_UPSERT:', error)
  }
}

/**
 * Processa atualização de QR Code
 */
async function handleQRCodeUpdate(payload) {
  try {
    const instanceName = payload.instance
    const qrCode = payload.data?.qrcode || payload.data?.base64

    console.log(`📱 QRCODE_UPDATED: ${instanceName}`)

    // Você pode armazenar o QR Code atualizado se necessário
    // Ou notificar o frontend via WebSocket/SSE

    if (qrCode) {
      await supabase
        .from('whatsapp_connections')
        .update({
          metadata: {
            last_qr_update: new Date().toISOString(),
            qr_code: qrCode // CUIDADO: QR Code é grande, considere não salvar
          },
          updated_at: new Date().toISOString()
        })
        .eq('instance_name', instanceName)
    }

  } catch (error) {
    console.error('❌ Erro ao processar QRCODE_UPDATE:', error)
  }
}

/**
 * Processa perda de conexão
 */
async function handleConnectionLost(payload) {
  try {
    const instanceName = payload.instance

    console.log(`❌ CONNECTION_LOST: ${instanceName}`)

    await supabase
      .from('whatsapp_connections')
      .update({
        status: 'disconnected',
        is_connected: false,
        updated_at: new Date().toISOString()
      })
      .eq('instance_name', instanceName)

    // TODO: Notificar usuário sobre perda de conexão

  } catch (error) {
    console.error('❌ Erro ao processar CONNECTION_LOST:', error)
  }
}

/**
 * Helpers
 */
function getMessageType(messageInfo) {
  if (messageInfo.conversation || messageInfo.extendedTextMessage) return 'text'
  if (messageInfo.imageMessage) return 'image'
  if (messageInfo.videoMessage) return 'video'
  if (messageInfo.audioMessage) return 'audio'
  if (messageInfo.documentMessage) return 'document'
  if (messageInfo.stickerMessage) return 'sticker'
  if (messageInfo.locationMessage) return 'location'
  if (messageInfo.contactMessage) return 'contact'
  return 'unknown'
}

function extractMessageContent(messageInfo) {
  if (messageInfo.conversation) return messageInfo.conversation
  if (messageInfo.extendedTextMessage?.text) return messageInfo.extendedTextMessage.text
  if (messageInfo.imageMessage?.caption) return messageInfo.imageMessage.caption
  if (messageInfo.videoMessage?.caption) return messageInfo.videoMessage.caption
  return ''
}

// Método GET para verificar se webhook está funcionando
export async function GET() {
  return NextResponse.json({
    status: 'online',
    message: 'UAZAPI Webhook is running',
    timestamp: new Date().toISOString()
  })
}<|MERGE_RESOLUTION|>--- conflicted
+++ resolved
@@ -13,84 +13,36 @@
 import { NextResponse } from 'next/server'
 import { supabase } from '../../../../lib/supabase'
 import MessageService from '@/lib/MessageService'
-import { createChatSupabaseAdminClient } from '@/lib/supabase/chat-server'
-
-/**
- * Transform UAZAPI payload to Evolution API format
- */
-function transformUazApiPayload(payload) {
-  // Check if it's UAZAPI format (has EventType, instanceName, message)
-  if (payload.EventType && payload.instanceName && payload.message) {
-    const msg = payload.message
-
-    // Extract message ID (remove owner prefix if present)
-    const messageId = msg.id ? msg.id.split(':').pop() : msg.messageid || ''
-
-    // Transform to Evolution API format
-    return {
-      event: payload.EventType === 'messages' ? 'MESSAGES_UPSERT' : payload.EventType.toUpperCase(),
-      instance: payload.instanceName,
-      data: {
-        key: {
-          remoteJid: msg.chatid || msg.sender,
-          fromMe: msg.fromMe || false,
-          id: messageId
-        },
-        message: {
-          conversation: msg.text || msg.content || '',
-          extendedTextMessage: msg.text ? { text: msg.text } : undefined
-        },
-        messageTimestamp: Math.floor((msg.messageTimestamp || Date.now()) / 1000),
-        pushName: msg.senderName || ''
-      }
-    }
-  }
-
-  // Already in Evolution API format
-  return payload
-}
 
 /**
  * POST - Processar eventos do webhook
  */
+// Force dynamic rendering to prevent build-time execution
+export const dynamic = 'force-dynamic'
+
 export async function POST(request) {
   try {
-    const rawPayload = await request.json()
-
-    // Transform UAZAPI format to Evolution API format
-    const payload = transformUazApiPayload(rawPayload)
-
-    // DEBUG: Log complete payload with all possible keys
-    console.log('📨 ================== WEBHOOK DEBUG ==================')
-    console.log('📦 Payload Keys:', Object.keys(payload))
-    console.log('📦 Payload:', JSON.stringify(payload, null, 2))
-    console.log('====================================================')
-
-    // UazAPI sends: EventType, instanceName, message
-    // Try multiple possible keys
-    const eventType = payload.EventType || payload.event || payload.eventType || payload.type
-    const instanceName = payload.instanceName || payload.instance || payload.Instance || payload.instancename
-
-    // UAZAPI envia formato diferente: EventType (não event), instanceName (não instance)
-    const eventType = payload.EventType || payload.event
-    const instanceName = payload.instanceName || payload.instance
+    const payload = await request.json()
+
+    // Support both payload formats from UAZAPI
+    // Format 1: { event, instance, data }
+    // Format 2: { EventType, instanceName, message }
+    const eventType = payload.event || payload.EventType
+    const instanceName = payload.instance || payload.instanceName
 
     console.log('📨 Webhook recebido da UAZAPI:', {
-<<<<<<< HEAD
-      EventType: eventType,
-      instanceName: instanceName,
-      timestamp: new Date().toISOString()
-=======
       event: eventType,
       instance: instanceName,
-      timestamp: new Date().toISOString(),
-      rawPayloadKeys: Object.keys(payload)
->>>>>>> 57301fc1
+      timestamp: new Date().toISOString()
     })
 
-    // Log do payload completo para diagnóstico (apenas primeira vez para não poluir)
-    if (Math.random() < 0.1) { // 10% das vezes
-      console.log('🔍 PAYLOAD COMPLETO (amostra):', JSON.stringify(payload, null, 2))
+    // Log full payload if event or instance is missing (for debugging)
+    if (!eventType || !instanceName) {
+      console.log('⚠️ Payload incompleto recebido:', JSON.stringify(payload, null, 2))
+      return NextResponse.json({
+        success: true,
+        message: 'Payload incompleto, ignorando'
+      })
     }
 
     // Validar autenticação básica (opcional)
@@ -107,29 +59,26 @@
     }
 
     // Processar evento baseado no tipo
-    // UAZAPI envia EventType: "messages", "connection", etc
     switch (eventType) {
-      case 'connection':
       case 'CONNECTION_UPDATE':
-      case 'connection':
-        await handleConnectionUpdate(payload)
-        break
-
-      case 'messages':
+        await handleConnectionUpdate({ instance: instanceName, ...payload })
+        break
+
       case 'MESSAGES_UPSERT':
-      case 'messages':
-        await handleMessageReceived(payload)
-        break
-
-      case 'qrcode':
+        await handleMessageReceived({ instance: instanceName, data: payload.data, ...payload })
+        break
+
+      case 'messages': // New format from UAZAPI
+        await handleNewFormatMessage({ instance: instanceName, ...payload })
+        break
+
       case 'QRCODE_UPDATED':
-      case 'qrcode':
-        await handleQRCodeUpdate(payload)
+        await handleQRCodeUpdate({ instance: instanceName, ...payload })
         break
 
       case 'CONNECTION_LOST':
       case 'CONNECTION_CLOSE':
-        await handleConnectionLost(payload)
+        await handleConnectionLost({ instance: instanceName, ...payload })
         break
 
       default:
@@ -165,10 +114,11 @@
       .from('whatsapp_connections')
       .select('*')
       .eq('instance_name', instanceName)
-      .single()
-
+      .maybeSingle()
+
+    // Se não houver conexão no banco, apenas ignorar silenciosamente
     if (error || !connection) {
-      console.warn(`⚠️ Conexão não encontrada no banco: ${instanceName}`)
+      console.log(`ℹ️ Conexão não encontrada no banco, ignorando evento: ${instanceName}`)
       return
     }
 
@@ -222,129 +172,57 @@
  */
 async function handleMessageReceived(payload) {
   try {
-<<<<<<< HEAD
-    // UAZAPI formato: instanceName (não instance), message (não data)
-=======
-    // UazAPI format: { instanceName, message, chat, owner, token }
->>>>>>> 57301fc1
-    const instanceName = payload.instanceName || payload.instance
-    const messageData = payload.message || payload.data
+    const instanceName = payload.instance
+    const messageData = payload.data
 
     console.log(`💬 MESSAGES_UPSERT: ${instanceName}`)
 
     // Buscar conexão no banco
-    console.log(`🔍 Buscando conexão no banco para instância: "${instanceName}"`)
-
-    // Tentar buscar por instance_name primeiro
-    let { data: connection, error: connError } = await supabase
-      .from('whatsapp_connections')
-      .select('id, user_id, instance_name, phone_number, profile_name')
-      .eq('instance_name', instanceName)
-      .single()
-
-    // Se não encontrou, tentar buscar por profile_name (nomes legíveis como "JTS Equipamentos")
-    if (!connection && !connError?.code?.includes('PGRST116')) {
-      console.log(`⚠️ Não encontrou por instance_name, tentando por profile_name...`)
-
-      const { data: connByProfile } = await supabase
-        .from('whatsapp_connections')
-        .select('id, user_id, instance_name, phone_number, profile_name')
-        .eq('profile_name', instanceName)
-        .eq('is_connected', true)
-        .single()
-
-      if (connByProfile) {
-        connection = connByProfile
-        console.log(`✅ Encontrou conexão pelo profile_name!`)
-      }
-    }
-
-    if (!connection) {
-      console.error(`⚠️ Conexão não encontrada para instância: "${instanceName}"`)
-
-      // Buscar todas as conexões para comparar
-      const { data: allConnections } = await supabase
-        .from('whatsapp_connections')
-        .select('instance_name, profile_name, phone_number, is_connected')
-        .eq('is_connected', true)
-
-      console.log('📋 Conexões disponíveis no banco:', allConnections)
-      console.log('❌ Erro ao buscar conexão:', connError)
+    const { data: connection, error: connectionError } = await supabase
+      .from('whatsapp_connections')
+      .select('id, user_id')
+      .eq('instance_name', instanceName)
+      .maybeSingle()
+
+    // Se não houver conexão no banco, apenas ignorar silenciosamente
+    if (!connection || connectionError) {
+      console.log(`ℹ️ Conexão não encontrada no banco, ignorando mensagem: ${instanceName}`)
       return
     }
 
-<<<<<<< HEAD
-    console.log('✅ Conexão encontrada:', {
-      id: connection.id,
-      instance_name: connection.instance_name,
-      profile_name: connection.profile_name,
-      phone_number: connection.phone_number
-    })
-
-    // UAZAPI envia mensagem diretamente, não em array
-    // Converter para formato esperado pelo MessageService
-    const uazapiMessage = {
-      key: {
-        remoteJid: messageData.chatid,
-        fromMe: messageData.fromMe,
-        id: messageData.messageid || messageData.id
-      },
-      message: {},
-      messageTimestamp: Math.floor(messageData.messageTimestamp / 1000),
-      pushName: messageData.senderName
-    }
-
-    // Mapear tipo de mensagem
-    if (messageData.messageType === 'Conversation' || messageData.type === 'text') {
-      uazapiMessage.message.conversation = messageData.content || messageData.text
-    } else if (messageData.messageType === 'ImageMessage') {
-      uazapiMessage.message.imageMessage = {
-        url: messageData.content?.URL,
-        caption: messageData.content?.caption || '',
-        mimetype: messageData.content?.mimetype
-      }
-    } else if (messageData.messageType === 'AudioMessage') {
-      uazapiMessage.message.audioMessage = {
-        url: messageData.content?.URL,
-        mimetype: messageData.content?.mimetype,
-        seconds: messageData.content?.seconds,
-        ptt: messageData.content?.PTT
-      }
-    } else if (messageData.messageType === 'VideoMessage') {
-      uazapiMessage.message.videoMessage = {
-        url: messageData.content?.URL,
-        caption: messageData.content?.caption || '',
-        mimetype: messageData.content?.mimetype
-      }
-    } else if (messageData.messageType === 'DocumentMessage') {
-      uazapiMessage.message.documentMessage = {
-        url: messageData.content?.URL,
-        fileName: messageData.content?.fileName || '',
-        mimetype: messageData.content?.mimetype
-=======
-    // Criar cliente admin do chat para bypassar RLS
-    // Necessário porque webhook não tem contexto de autenticação
-    const chatAdminClient = createChatSupabaseAdminClient()
-
->>>>>>> 57301fc1
     // Processar cada mensagem
     const messages = Array.isArray(messageData) ? messageData : [messageData]
 
     for (const message of messages) {
       try {
+        console.log('🔍 DEBUG - Processando mensagem:', {
+          instanceName,
+          connectionId: connection.id,
+          userId: connection.user_id,
+          messageId: message.key?.id,
+          fromMe: message.key?.fromMe,
+          remoteJid: message.key?.remoteJid,
+          hasMessage: !!message.message,
+          messageType: message.message ? Object.keys(message.message)[0] : 'unknown'
+        })
+
         // Use MessageService to process incoming message
-        // Pass chatAdminClient to bypass RLS policies
         // This will automatically create/update contact and conversation
         const savedMessage = await MessageService.processIncomingMessage(
           message,
           instanceName,
           connection.id,
-          connection.user_id,
-          chatAdminClient // Pass admin client to bypass RLS
+          connection.user_id
         )
 
         if (savedMessage) {
-          console.log(`✅ Mensagem processada: ${savedMessage.message_id}`)
+          console.log(`✅ Mensagem processada e salva:`, {
+            message_id: savedMessage.message_id,
+            conversation_id: savedMessage.conversation_id,
+            contact_id: savedMessage.contact_id,
+            message_type: savedMessage.message_type,
+            direction: savedMessage.direction
+          })
         } else {
           console.log(`ℹ️ Mensagem ignorada (provavelmente enviada por nós)`)
         }
@@ -352,58 +230,142 @@
         // TODO: Implementar lógica de resposta automática/bot se necessário
 
       } catch (messageError) {
-        console.error('❌ Erro ao processar mensagem individual:', messageError)
+        console.error('❌ ERRO DETALHADO ao processar mensagem:', {
+          error: messageError.message,
+          code: messageError.code,
+          hint: messageError.hint,
+          details: messageError.details,
+          stack: messageError.stack
+        })
         // Continue processando outras mensagens mesmo se uma falhar
       }
     }
 
-    try {
-      console.log('🔍 DEBUG - Processando mensagem:', {
-        instanceName,
-        connectionId: connection.id,
-        userId: connection.user_id,
-        messageId: uazapiMessage.key.id,
-        fromMe: uazapiMessage.key.fromMe,
-        remoteJid: uazapiMessage.key.remoteJid,
-        messageType: messageData.messageType
+  } catch (error) {
+    console.error('❌ Erro ao processar MESSAGES_UPSERT:', error)
+  }
+}
+
+/**
+ * Handle new message format from UAZAPI
+ * Converts new format to old format expected by MessageService
+ */
+async function handleNewFormatMessage(payload) {
+  try {
+    const instanceName = payload.instanceName
+    const messageData = payload.message
+
+    console.log(`💬 NEW FORMAT MESSAGE: ${instanceName}`)
+
+    // Buscar conexão no banco
+    const { data: connection, error: connectionError } = await supabase
+      .from('whatsapp_connections')
+      .select('id, user_id')
+      .eq('instance_name', instanceName)
+      .maybeSingle()
+
+    // Se não houver conexão no banco, apenas ignorar silenciosamente
+    if (!connection || connectionError) {
+      console.log(`ℹ️ Conexão não encontrada no banco, ignorando mensagem: ${instanceName}`)
+      return
+    }
+
+    // Convert new format to old format expected by MessageService
+    const convertedMessage = {
+      key: {
+        remoteJid: messageData.chatid,
+        fromMe: messageData.fromMe,
+        id: messageData.messageid || messageData.id.split(':')[1]
+      },
+      messageTimestamp: Math.floor(messageData.messageTimestamp / 1000), // Convert ms to seconds
+      pushName: messageData.senderName,
+      message: {}
+    }
+
+    // Convert message type
+    switch (messageData.messageType) {
+      case 'AudioMessage':
+        convertedMessage.message.audioMessage = {
+          url: messageData.content.URL,
+          mimetype: messageData.content.mimetype,
+          mediaKey: messageData.content.mediaKey,
+          fileEncSha256: messageData.content.fileEncSHA256,
+          fileSha256: messageData.content.fileSHA256,
+          fileLength: messageData.content.fileLength,
+          seconds: messageData.content.seconds
+        }
+        break
+
+      case 'ImageMessage':
+        convertedMessage.message.imageMessage = {
+          url: messageData.content.URL,
+          mimetype: messageData.content.mimetype,
+          caption: messageData.text || '',
+          mediaKey: messageData.content.mediaKey,
+          fileEncSha256: messageData.content.fileEncSHA256,
+          fileSha256: messageData.content.fileSHA256
+        }
+        break
+
+      case 'VideoMessage':
+        convertedMessage.message.videoMessage = {
+          url: messageData.content.URL,
+          mimetype: messageData.content.mimetype,
+          caption: messageData.text || '',
+          mediaKey: messageData.content.mediaKey,
+          fileEncSha256: messageData.content.fileEncSHA256,
+          fileSha256: messageData.content.fileSHA256,
+          seconds: messageData.content.seconds
+        }
+        break
+
+      case 'DocumentMessage':
+        convertedMessage.message.documentMessage = {
+          url: messageData.content.URL,
+          mimetype: messageData.content.mimetype,
+          fileName: messageData.content.fileName || 'document',
+          mediaKey: messageData.content.mediaKey,
+          fileEncSha256: messageData.content.fileEncSHA256,
+          fileSha256: messageData.content.fileSHA256
+        }
+        break
+
+      case 'TextMessage':
+      default:
+        convertedMessage.message.conversation = messageData.text
+        break
+    }
+
+    console.log('🔄 Converted message format:', {
+      instanceName,
+      messageId: convertedMessage.key.id,
+      messageType: messageData.messageType
+    })
+
+    // Use MessageService to process incoming message
+    const savedMessage = await MessageService.processIncomingMessage(
+      convertedMessage,
+      instanceName,
+      connection.id,
+      connection.user_id
+    )
+
+    if (savedMessage) {
+      console.log(`✅ Mensagem processada e salva:`, {
+        message_id: savedMessage.message_id,
+        conversation_id: savedMessage.conversation_id,
+        contact_id: savedMessage.contact_id,
+        message_type: savedMessage.message_type,
+        direction: savedMessage.direction,
+        has_media: !!savedMessage.local_media_path,
+        has_transcription: !!savedMessage.transcription
       })
-
-      // Use MessageService to process incoming message
-      // This will automatically create/update contact and conversation
-      const savedMessage = await MessageService.processIncomingMessage(
-        uazapiMessage,
-        instanceName,
-        connection.id,
-        connection.user_id
-      )
-
-      if (savedMessage) {
-        console.log(`✅ Mensagem processada e salva:`, {
-          message_id: savedMessage.message_id,
-          conversation_id: savedMessage.conversation_id,
-          contact_id: savedMessage.contact_id,
-          message_type: savedMessage.message_type,
-          direction: savedMessage.direction
-        })
-      } else {
-        console.log(`ℹ️ Mensagem ignorada (provavelmente enviada por nós)`)
-      }
-
-      // TODO: Implementar lógica de resposta automática/bot se necessário
-
-    } catch (messageError) {
-      console.error('❌ ERRO DETALHADO ao processar mensagem:', {
-        error: messageError.message,
-        code: messageError.code,
-        hint: messageError.hint,
-        details: messageError.details,
-        stack: messageError.stack
-      })
-    }
-
-
-  } catch (error) {
-    console.error('❌ Erro ao processar MESSAGES_UPSERT:', error)
+    } else {
+      console.log(`ℹ️ Mensagem ignorada (provavelmente enviada por nós)`)
+    }
+
+  } catch (error) {
+    console.error('❌ Erro ao processar mensagem novo formato:', error)
   }
 }
 
@@ -416,6 +378,19 @@
     const qrCode = payload.data?.qrcode || payload.data?.base64
 
     console.log(`📱 QRCODE_UPDATED: ${instanceName}`)
+
+    // Verificar se conexão existe no banco
+    const { data: connection } = await supabase
+      .from('whatsapp_connections')
+      .select('id')
+      .eq('instance_name', instanceName)
+      .maybeSingle()
+
+    // Se não houver conexão no banco, apenas ignorar
+    if (!connection) {
+      console.log(`ℹ️ Conexão não encontrada no banco, ignorando QR Code: ${instanceName}`)
+      return
+    }
 
     // Você pode armazenar o QR Code atualizado se necessário
     // Ou notificar o frontend via WebSocket/SSE
@@ -447,6 +422,19 @@
 
     console.log(`❌ CONNECTION_LOST: ${instanceName}`)
 
+    // Verificar se conexão existe no banco
+    const { data: connection } = await supabase
+      .from('whatsapp_connections')
+      .select('id')
+      .eq('instance_name', instanceName)
+      .maybeSingle()
+
+    // Se não houver conexão no banco, apenas ignorar
+    if (!connection) {
+      console.log(`ℹ️ Conexão não encontrada no banco, ignorando perda de conexão: ${instanceName}`)
+      return
+    }
+
     await supabase
       .from('whatsapp_connections')
       .update({
