--- conflicted
+++ resolved
@@ -9,12 +9,8 @@
     "lint": "next lint"
   },
   "dependencies": {
-<<<<<<< HEAD
     "@hello-pangea/color-picker": "^3.2.2",
     "@hello-pangea/dnd": "^18.0.1",
-=======
-    "@hello-pangea/dnd": "^17.0.0",
->>>>>>> d89b1624
     "@supabase/ssr": "^0.6.1",
     "@supabase/supabase-js": "^2.53.0",
     "axios": "^1.11.0",
